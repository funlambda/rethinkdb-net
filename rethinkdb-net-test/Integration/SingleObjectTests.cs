--- conflicted
+++ resolved
@@ -280,11 +280,6 @@
         }
 
         [Test]
-<<<<<<< HEAD
-        public void AppendScalarValue()
-        {
-            connection.Run(testTable.Update(o => new TestObject() { Tags = o.Tags.Append("mango") }));
-=======
         public void IsEmptyTrue()
         {
             connection.Run(testTable.Delete());
@@ -297,7 +292,12 @@
         {
             var retval = connection.Run(testTable.IsEmpty());
             Assert.That(retval, Is.False);
->>>>>>> b6a3b219
+        }
+
+        [Test]
+        public void AppendScalarValue()
+        {
+            connection.Run(testTable.Update(o => new TestObject() { Tags = o.Tags.Append("mango") }));
         }
     }
 }